--- conflicted
+++ resolved
@@ -218,11 +218,8 @@
         "DrawIndexedInstanced",
         "Dispatch",
         "ExecuteIndirect",
-<<<<<<< HEAD
+        "CopyTiles",
         "DispatchMesh",
-=======
-        "CopyTiles",
->>>>>>> 261513fc
         "GetDevice",
         "GetType"
       ],
