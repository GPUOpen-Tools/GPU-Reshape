--- conflicted
+++ resolved
@@ -1710,42 +1710,17 @@
         }
 
         case DXILOpcodes::BufferStore: {
-<<<<<<< HEAD
-            // Get operands, ignore offset for now
-            uint32_t resource = reader.GetMappedRelative(anchor);
-            uint32_t coordinate = reader.GetMappedRelative(anchor);
-            uint32_t offset = GetOperandOrInvalid(reader.GetMappedRelative(anchor));
-            uint32_t x = reader.GetMappedRelative(anchor);
-            uint32_t y = reader.GetMappedRelative(anchor);
-            uint32_t z = reader.GetMappedRelative(anchor);
-            uint32_t w = reader.GetMappedRelative(anchor);
-
-            // Get mask
-            uint64_t mask = program.GetConstants().GetConstant<IL::IntConstant>(reader.GetMappedRelative(anchor))->value;
-
-            // Get type
-            const auto* bufferType = ilTypeMap.GetType(resource)->As<Backend::IL::BufferType>();
-
-            // Number of dimensions
-            uint32_t formatDimensionCount = Backend::IL::GetDimensionSize(bufferType->texelType);
-
-            // Vectorize
-            IL::ID svoxValue = AllocateSVOSequential(formatDimensionCount, x, y, z, w);
-
-            // Emit as store
-=======
->>>>>>> c5cc2d43
             IL::StoreBufferInstruction instr{};
             instr.opCode = IL::OpCode::StoreBuffer;
             instr.result = result;
             instr.source = IL::Source::Code(recordIdx);
-<<<<<<< HEAD
-            instr.buffer = resource;
-            instr.index = coordinate;
-            instr.value = svoxValue;
-            instr.offset = offset;
-            instr.mask = IL::ComponentMaskSet(mask);
-            basicBlock->Append(instr);
+
+            // Depends on semantic information, resolve it later
+            unresolvedSemanticInstructions.push_back(UnresolvedSemanticInstruction {
+                .instruction = basicBlock->Append(instr),
+                .offset = reader.GetRecordOffset(),
+                .anchor = anchor
+            });
             return true;
         }
 
@@ -1837,61 +1812,7 @@
             return true;
         }
 
-        /*
-         * DXIL Specification
-         *  ; overloads: SM5.1: f32|i32,  SM6.0: f16|f32|i16|i32
-         *  declare %dx.types.ResRet.f32 @dx.op.textureLoad.f32(
-         *      i32,                  ; opcode
-         *      %dx.types.Handle,     ; texture handle
-         *      i32,                  ; MIP level; sample for Texture2DMS
-         *      i32,                  ; coordinate c0
-         *      i32,                  ; coordinate c1
-         *      i32,                  ; coordinate c2
-         *      i32,                  ; offset o0
-         *      i32,                  ; offset o1
-         *      i32)                  ; offset o2
-         */
-
         case DXILOpcodes::TextureLoad: {
-            // Get operands, ignore offset for now
-            uint32_t resource = reader.GetMappedRelative(anchor);
-            uint32_t mip = reader.GetMappedRelative(anchor);
-            uint32_t cx = reader.GetMappedRelative(anchor);
-            uint32_t cy = reader.GetMappedRelative(anchor);
-            uint32_t cz = reader.GetMappedRelative(anchor);
-            uint32_t ox = reader.GetMappedRelative(anchor);
-            uint32_t oy = reader.GetMappedRelative(anchor);
-            uint32_t oz = reader.GetMappedRelative(anchor);
-
-            // Undef mips are represented as unassigned
-            if (const IL::Constant *constant = program.GetConstants().GetConstant(mip); constant && constant->Is<IL::UndefConstant>()) {
-                mip = IL::InvalidID;
-            }
-
-            // Get type
-            const auto* textureType = ilTypeMap.GetType(resource)->As<Backend::IL::TextureType>();
-
-            // Number of dimensions
-            uint32_t textureDimensionCount = Backend::IL::GetDimensionSize(textureType->dimension);
-
-            // Vectorize
-            IL::ID svoxCoordinate = AllocateSVOSequential(textureDimensionCount, cx, cy, cz);
-            IL::ID svoxOffset     = AllocateSVOSequential(textureDimensionCount, ox, oy, oz);
-
-            // Emit as store
-=======
-
-            // Depends on semantic information, resolve it later
-            unresolvedSemanticInstructions.push_back(UnresolvedSemanticInstruction {
-                .instruction = basicBlock->Append(instr),
-                .offset = reader.GetRecordOffset(),
-                .anchor = anchor
-            });
-            return true;
-        }
-
-        case DXILOpcodes::TextureLoad: {
->>>>>>> c5cc2d43
             IL::LoadTextureInstruction instr{};
             instr.opCode = IL::OpCode::LoadTexture;
             instr.result = result;
@@ -2317,7 +2238,7 @@
                 // Get operands, ignore offset for now
                 uint32_t resource = reader.GetMappedRelative(anchor);
                 uint32_t coordinate = reader.GetMappedRelative(anchor);
-                uint32_t offset = reader.GetMappedRelative(anchor);
+                uint32_t offset = GetOperandOrInvalid(reader.GetMappedRelative(anchor));
                 uint32_t x = reader.GetMappedRelative(anchor);
                 uint32_t y = reader.GetMappedRelative(anchor);
                 uint32_t z = reader.GetMappedRelative(anchor);
@@ -2325,9 +2246,6 @@
 
                 // Get mask
                 uint64_t mask = program.GetConstants().GetConstant<IL::IntConstant>(reader.GetMappedRelative(anchor))->value;
-
-                // Unused
-                GRS_SINK(offset);
 
                 // Get type
                 const auto *bufferType = program.GetTypeMap().GetType(resource)->As<Backend::IL::BufferType>();
@@ -2343,6 +2261,7 @@
                 _instr->index = coordinate;
                 _instr->value = svoxValue;
                 _instr->mask = IL::ComponentMaskSet(mask);
+                _instr->offset = offset;
                 break;
             }
 
@@ -2373,6 +2292,11 @@
                 uint32_t ox = reader.GetMappedRelative(anchor);
                 uint32_t oy = reader.GetMappedRelative(anchor);
                 uint32_t oz = reader.GetMappedRelative(anchor);
+
+                // Undef mips are represented as unassigned
+                if (const IL::Constant *constant = program.GetConstants().GetConstant(mip); constant && constant->Is<IL::UndefConstant>()) {
+                    mip = IL::InvalidID;
+                }
 
                 // Get type
                 const auto *textureType = program.GetTypeMap().GetType(resource)->As<Backend::IL::TextureType>();
@@ -2710,11 +2634,7 @@
         case DXILIDUserType::Singular: {
             return 1;
         }
-<<<<<<< HEAD
         case DXILIDUserType::VectorOnStruct:
-=======
-        case DXILIDUserType::VectorOnStruct: 
->>>>>>> c5cc2d43
         case DXILIDUserType::StructOnSequential: {
             const auto* _struct = lhsType->As<Backend::IL::StructType>();
             return static_cast<uint32_t>(_struct->memberTypes.size());
@@ -2762,11 +2682,32 @@
     return svox;
 }
 
-<<<<<<< HEAD
+IL::ID DXILPhysicalBlockFunction::AllocateSVOStructSequential(const Backend::IL::Type *type, const IL::ID *values, uint32_t count) {
+    // Pass through if singular
+    if (count == 1) {
+        return values[0];
+    }
+
+    // Emulated value
+    IL::ID svox = program.GetIdentifierMap().AllocID();
+
+    // Fill out range
+    IL::ID base = program.GetIdentifierMap().AllocIDRange(count);
+    for (uint32_t i = 0; i < count; i++) {
+        table.idRemapper.AllocSourceUserMapping(base + i, DXILIDUserType::Singular, values[i]);
+    }
+
+    // Set base
+    table.idRemapper.AllocSourceUserMapping(svox, DXILIDUserType::StructOnSequential, base);
+
+    // Set type
+    program.GetTypeMap().SetType(svox, type);
+
+    // OK
+    return svox;
+}
+
 IL::ID DXILPhysicalBlockFunction::AllocateSVOStructSequential(const Backend::IL::Type* type, const IL::ID *values, uint32_t count) {
-=======
-IL::ID DXILPhysicalBlockFunction::AllocateSVOStructSequential(const Backend::IL::Type *type, const IL::ID *values, uint32_t count) {
->>>>>>> c5cc2d43
     // Pass through if singular
     if (count == 1) {
         return values[0];
@@ -2827,11 +2768,7 @@
             return {vector->containedType, table.idRemapper.TryGetUserMapping(base + index)};
         }
         case DXILIDUserType::StructOnSequential: {
-<<<<<<< HEAD
             const auto* _struct = lhsType->As<Backend::IL::StructType>();
-=======
-            const auto *_struct = lhsType->As<Backend::IL::StructType>();
->>>>>>> c5cc2d43
             uint32_t base = table.idRemapper.TryGetUserMapping(value);
             return {_struct->memberTypes[index], table.idRemapper.TryGetUserMapping(base + index)};
         }
@@ -3869,7 +3806,15 @@
                             table.idRemapper.SetUserRedirect(instr->result, AllocateSVOSequential(3, threadIds[0], threadIds[1], threadIds[2]));
                             break;
                         }
-<<<<<<< HEAD
+                        case Backend::IL::KernelValue::FlattenedLocalThreadID: {
+                            const DXILFunctionDeclaration *intrinsic = table.intrinsics.GetIntrinsic(Intrinsics::DxOpFlattenedThreadIdInGroupI32);
+                           
+                            // Get thread id
+                            uint64_t ops[1];
+                            ops[0] = table.idRemapper.EncodeRedirectedUserOperand(program.GetConstants().UInt(static_cast<uint32_t>(DXILOpcodes::FlattenedThreadIdInGroup))->id);
+                            block->AddRecord(CompileIntrinsicCall(instr->result, intrinsic, 1, ops));
+                            break;
+                        }
                     }
                     break;
                 }
@@ -4066,15 +4011,6 @@
                             });
                             
                             opCode = DXILOpcodes::FirstbitHi_;
-=======
-                        case Backend::IL::KernelValue::FlattenedLocalThreadID: {
-                            const DXILFunctionDeclaration *intrinsic = table.intrinsics.GetIntrinsic(Intrinsics::DxOpFlattenedThreadIdInGroupI32);
-                           
-                            // Get thread id
-                            uint64_t ops[1];
-                            ops[0] = table.idRemapper.EncodeRedirectedUserOperand(program.GetConstants().UInt(static_cast<uint32_t>(DXILOpcodes::FlattenedThreadIdInGroup))->id);
-                            block->AddRecord(CompileIntrinsicCall(instr->result, intrinsic, 1, ops));
->>>>>>> c5cc2d43
                             break;
                         }
                     }
