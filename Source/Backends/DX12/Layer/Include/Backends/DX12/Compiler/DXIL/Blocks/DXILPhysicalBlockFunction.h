// 
// The MIT License (MIT)
// 
// Copyright (c) 2024 Advanced Micro Devices, Inc.,
// Fatalist Development AB (Avalanche Studio Group),
// and Miguel Petersen.
// 
// All Rights Reserved.
// 
// Permission is hereby granted, free of charge, to any person obtaining a copy 
// of this software and associated documentation files (the "Software"), to deal 
// in the Software without restriction, including without limitation the rights 
// to use, copy, modify, merge, publish, distribute, sublicense, and/or sell copies 
// of the Software, and to permit persons to whom the Software is furnished to do so, 
// subject to the following conditions:
// 
// The above copyright notice and this permission notice shall be included in all 
// copies or substantial portions of the Software.
// 
// THE SOFTWARE IS PROVIDED "AS IS", WITHOUT WARRANTY OF ANY KIND, EXPRESS OR IMPLIED, 
// INCLUDING BUT NOT LIMITED TO THE WARRANTIES OF MERCHANTABILITY, FITNESS FOR A PARTICULAR 
// PURPOSE AND NONINFRINGEMENT. IN NO EVENT SHALL THE AUTHORS OR COPYRIGHT HOLDERS BE LIABLE 
// FOR ANY CLAIM, DAMAGES OR OTHER LIABILITY, WHETHER IN AN ACTION OF CONTRACT, TORT OR OTHERWISE, 
// ARISING FROM, OUT OF OR IN CONNECTION WITH THE SOFTWARE OR THE USE OR OTHER DEALINGS IN THE SOFTWARE.
// 

#pragma once

// Layer
#include <Backends/DX12/Compiler/DXIL/DXILFunctionDeclaration.h>
#include <Backends/DX12/Compiler/DXIL/LLVM/LLVMRecordReader.h>
#include <Backends/DX12/Compiler/DXIL/LLVM/LLVMRecordStringView.h>
#include <Backends/DX12/Compiler/DXIL/Blocks/DXILPhysicalBlockSection.h>
#include <Backends/DX12/Compiler/DXIL/DXILHeader.h>
#include <Backends/DX12/Compiler/DXCodeOffsetTraceback.h>
#include <Backends/DX12/Resource/ReservedConstantData.h>
#include <Backends/DX12/Compiler/DXIL/DXIL.Gen.h>

// Common
#include <Common/Containers/TrivialStackVector.h>

// Std
#include <string_view>

// Forward declarations
struct DXCompileJob;
struct DXILValueReader;

/// Function block
struct DXILPhysicalBlockFunction : public DXILPhysicalBlockSection {
    DXILPhysicalBlockFunction(const Allocators &allocators, Backend::IL::Program &program, DXILPhysicalBlockTable &table);

    /// Copy this block
    /// \param out destination block
    void CopyTo(DXILPhysicalBlockFunction& out);

public:
    /// Parse a function
    /// \param block source block
    void ParseFunction(struct LLVMBlock *block);

    /// Migrate all constant blocks to global
    void MigrateConstantBlocks();

    /// Parse a module function
    /// \param record source record
    void ParseModuleFunction(struct LLVMRecord& record);

    /// Get the declaration associated with an id
    const DXILFunctionDeclaration* GetFunctionDeclaration(uint32_t id);

    /// Get the declaration associated with an index
    const DXILFunctionDeclaration* GetFunctionDeclarationFromIndex(uint32_t index);

    /// Get a source traceback
    /// \param codeOffset given offset, must originate from the same function
    /// \return traceback
    DXCodeOffsetTraceback GetCodeOffsetTraceback(uint32_t codeOffset);

public:
    /// Compile a function
    /// \param block block
    void CompileFunction(const DXCompileJob &job, struct LLVMBlock *block);

    /// Compile a module function
    /// \param record record
    void CompileModuleFunction(struct LLVMRecord& record);

    /// Compile a standard intrinsic call
    /// \param decl given declaration
    /// \param opCount argument op count
    /// \param ops operands
    /// \return call record
    LLVMRecord CompileIntrinsicCall(IL::ID result, const DXILFunctionDeclaration* decl, uint32_t opCount, const uint64_t* ops);

private:
    struct SVOXElement {
        /// Extracted type
        const Backend::IL::Type* type{nullptr};

        /// Extracted value
        IL::ID value{IL::InvalidID};
    };

    /// Check if a value is svox
    /// @param value given value to check
    /// @return true if svox
    bool IsSVOX(IL::ID value);
<<<<<<< HEAD
    
=======

>>>>>>> c5cc2d43
    /// Get the number of SVOX values
    /// \param value SVOX value
    /// \return component count
    uint32_t GetSVOXCount(IL::ID value);

    /// Extract an SVOX element
    /// \param block block for record emitting
    /// \param value SVOX value to be extracted from
    /// \param index element index
    /// \return SVOX element info
    SVOXElement ExtractSVOXElement(LLVMBlock* block, IL::ID value, uint32_t index);

    /// Allocate a sequential SV
    /// \param x count number of components
    /// \param x first component, required
    /// \param y second component, optional
    /// \param z third component, optional
    /// \param w fourth component, optional
    /// \return
    IL::ID AllocateSVOSequential(uint32_t count, IL::ID x, IL::ID y = IL::InvalidID, IL::ID z = IL::InvalidID, IL::ID w = IL::InvalidID);

    /// Allocate a struct-wise sequential svox
    /// @param type expected type
    /// @param values all values inside the struct
    /// @param count number of values
    /// @return svox identifier
<<<<<<< HEAD
    IL::ID AllocateSVOStructSequential(const Backend::IL::Type* type, const IL::ID* values, uint32_t count);
=======
    IL::ID AllocateSVOStructSequential(const Backend::IL::Type *type, const IL::ID *values, uint32_t count);
>>>>>>> c5cc2d43

    /// Iterate a scalar / vector-of-x operation
    /// \param lhs lhs operand
    /// \param rhs rhs operand
    /// \param functor functor(const Backend::IL::Type* type, uint32_t value, uint32_t index, uint32_t max)
    template<typename F>
    void IterateSVOX(LLVMBlock* block, IL::ID value, F&& functor);

    /// Compile a unary scalar / vector-of-x operation
    /// \param lhs lhs operand
    /// \param rhs rhs operand
    /// \param functor functor(const Backend::IL::Type* type, uint32_t result, uint32_t lhs)
    template<typename F>
    void UnaryOpSVOX(LLVMBlock* block, IL::ID result, IL::ID value, F&& functor);

    /// Compile a binary scalar / vector-of-x operation
    /// \param lhs lhs operand
    /// \param rhs rhs operand
    /// \param functor functor(const Backend::IL::Type* type, uint32_t result, uint32_t lhs, uint32_t rhs)
    template<typename F>
    void BinaryOpSVOX(LLVMBlock* block, IL::ID result, IL::ID lhs, IL::ID rhs, F&& functor);

public:
    /// Compile a module function
    /// \param record record
    void StitchModuleFunction(struct LLVMRecord& record);

    /// Compile a function
    /// \param block block
    void StitchFunction(struct LLVMBlock *block);

    /// Remap a given record
    /// \param record
    void RemapRecord(struct LLVMRecord& record);

public:
    /// Find a function declaration
    /// \param view symbol name
    /// \return nullptr if not found
    const DXILFunctionDeclaration* FindDeclaration(const std::string_view& view);

    /// Add a new function declaration
    /// \param declaration declaration template
    /// \return declaration handle
    DXILFunctionDeclaration* AddDeclaration(const DXILFunctionDeclaration& declaration);

private:
    /// Shared counter handle
    uint32_t exportCounterHandle;
    uint32_t resourcePRMTHandle;
    uint32_t samplerPRMTHandle;
    uint32_t descriptorHandle;
    uint32_t eventHandle;
    uint32_t constantHandle;

    /// All stream handles
    TrivialStackVector<uint32_t, 64> exportStreamHandles;

    /// Create a universal handle
    /// \param block appended block
    /// \param result allocated result
    /// \param _class designated class
    /// \param handleId metadata handle
    /// \param registerBase base to fetch from
    void CreateUniversalHandle(struct LLVMBlock *block, uint32_t result, DXILShaderResourceClass _class, uint32_t handleId, uint32_t registerBase);

    /// Create an export handle
    /// \param block appended block
    void CreateHandles(const DXCompileJob &job, struct LLVMBlock* block);

    /// Create an export handle
    /// \param block appended block
    void CreateExportHandle(const DXCompileJob &job, struct LLVMBlock* block);

    /// Create the PRMT handle
    /// \param block appended block
    void CreatePRMTHandle(const DXCompileJob &job, struct LLVMBlock* block);

    /// Create the shader data handles
    /// \param block appended block
    void CreateShaderDataHandle(const DXCompileJob &job, struct LLVMBlock* block);

    /// Create the descriptor handle
    /// \param block appended block
    void CreateDescriptorHandle(const DXCompileJob &job, struct LLVMBlock* block);

    /// Create the event handle
    /// \param block appended block
    void CreateEventHandle(const DXCompileJob &job, struct LLVMBlock* block);

    /// Create the event handle
    /// \param block appended block
    void CreateConstantHandle(const DXCompileJob &job, struct LLVMBlock* block);

private:
    /// All reserved constant ranges
    IL::ID reservedConstantRange[static_cast<uint32_t>(ReservedConstantDataDWords::Prefix)];

private:
    struct DynamicRootSignatureUserMapping {
        /// Source mapping
        const struct RootSignatureUserMapping* source{nullptr};

        /// Dynamic, sequential, offset due to dynamic indexing
        IL::ID dynamicOffset{IL::InvalidID};
    };

    struct HandleMetadata {
        /// Underlying class
        DXILShaderResourceClass _class{DXILShaderResourceClass::Count};

        /// Representative handle
        const struct DXILMetadataHandleEntry* entry{nullptr};

        /// Range constant, or dynamic range offset
        IL::ID rangeConstantOrValue{IL::InvalidID};
    };

    /// Get the mapping of a resource
    /// \param source source records
    /// \param resource resource to be fetched
    /// \return empty if not found
    HandleMetadata GetResourceHandleRecord(const Vector<LLVMRecord>& source, IL::ID resource);

    /// Get the mapping of a resource
    /// \param job parent job
    /// \param source source records
    /// \param resource resource to be fetched
    /// \return empty if not found
    DynamicRootSignatureUserMapping GetResourceUserMapping(const DXCompileJob& job, const Vector<LLVMRecord>& source, IL::ID resource);

    /// Get a resource type from annotation
    /// \param properties resource properties
    /// \return resource type
    const Backend::IL::Type* GetTypeFromProperties(const DXILResourceProperties& properties);

    /// Get a texture resource type from annotation
    /// \param properties resource properties
    /// \return resource type
    const Backend::IL::Type* GetTypeFromTextureProperties(const DXILResourceProperties& properties);

    /// Get a buffer resource type from annotation
    /// \param properties resource properties
    /// \return resource type
    const Backend::IL::Type* GetTypeFromBufferProperties(const DXILResourceProperties& properties);

private:
    /// Compile an export instruction
    /// \param block destination block
    /// \param _instr instruction to be compiled
    void CompileExportInstruction(LLVMBlock* block, const IL::ExportInstruction* _instr);

    /// Compile a resource token instruction
    /// \param job source job
    /// \param block destination block
    /// \param source all source instructions
    /// \param _instr instruction to be compiled
    void CompileResourceTokenInstruction(const DXCompileJob& job, LLVMBlock* block, const Vector<LLVMRecord>& source , const IL::ResourceTokenInstruction* _instr);

    /// Migrate an operand in a constant block
    /// \param declaration function declaration
    /// \param operand operand to migrate 
    void MigrateConstantBlockOperand(DXILFunctionDeclaration* declaration, uint64_t& operand);

private:
    /// Does the record have a result?
    bool HasResult(const struct LLVMRecord& record);

    /// Get an operand, or, if undef, an invalid id
    /// \param id id to check
    /// \return id or invalid id
    IL::ID GetOperandOrInvalid(IL::ID id);

    /// Try to parse an intrinsic
    /// \param basicBlock output bb
    /// \param reader record reader
    /// \param anchor instruction anchor
    /// \param called called function index
    /// \param unexposed unexposed intrinsic
    /// \return true if recognized intrinsic
    bool TryParseIntrinsic(IL::BasicBlock *basicBlock, uint32_t recordIdx, DXILValueReader &reader, uint32_t anchor, uint32_t called, uint32_t result, IL::UnexposedInstruction& unexposed);

private:
    /// Returns true if the program requires value map segmentation, i.e. branching over value data
    bool RequiresValueMapSegmentation() const {
        return internalLinkedFunctions.Size() > 1u;
    }

private:
    struct UnresolvedSemanticInstruction {
        /// Mutable instruction to be resolved
        IL::InstructionRef<> instruction{};

        /// Resolve payload
        union {
            struct {
                DXILOpcodes opCode;
            } intrinsic;
        };

        /// Original offset
        LLVMRecordOffset offset;

        /// Original value anchor
        uint32_t anchor{UINT32_MAX};
    };

    /// Resolve all pending instructions
    void ResolveSemanticInstructions();

    /// All pending instructions to resolve
    Vector<UnresolvedSemanticInstruction> unresolvedSemanticInstructions;

private:
    struct FunctionBlock {
        /// UID of the originating block
        uint32_t uid;

        /// Relocation table for records
        TrivialStackVector<uint32_t, 512> recordRelocation;
    };

    /// Get the function block from a UID
    /// \param uid LLVM block uid
    /// \return nullptr if not found
    FunctionBlock* GetFunctionBlock(uint32_t uid) {
        for (FunctionBlock& block : functionBlocks) {
            if (block.uid == uid) {
                return &block;
            }
        }

        return nullptr;
    }

    /// All function blocks
    TrivialStackVector<FunctionBlock, 4> functionBlocks;

private:
    /// Source traceback lookup
    Vector<DXCodeOffsetTraceback> sourceTraceback;

private:
    /// Function visitation counters
    uint32_t stitchFunctionIndex{0};

    /// All function declarations
    TrivialStackVector<DXILFunctionDeclaration*, 32> functions;

    /// All internally linked declaration indices
    TrivialStackVector<uint32_t, 32> internalLinkedFunctions;
};<|MERGE_RESOLUTION|>--- conflicted
+++ resolved
@@ -106,11 +106,7 @@
     /// @param value given value to check
     /// @return true if svox
     bool IsSVOX(IL::ID value);
-<<<<<<< HEAD
-    
-=======
-
->>>>>>> c5cc2d43
+
     /// Get the number of SVOX values
     /// \param value SVOX value
     /// \return component count
@@ -137,11 +133,7 @@
     /// @param values all values inside the struct
     /// @param count number of values
     /// @return svox identifier
-<<<<<<< HEAD
-    IL::ID AllocateSVOStructSequential(const Backend::IL::Type* type, const IL::ID* values, uint32_t count);
-=======
     IL::ID AllocateSVOStructSequential(const Backend::IL::Type *type, const IL::ID *values, uint32_t count);
->>>>>>> c5cc2d43
 
     /// Iterate a scalar / vector-of-x operation
     /// \param lhs lhs operand
