--- conflicted
+++ resolved
@@ -104,9 +104,17 @@
         }
     };
 
-<<<<<<< HEAD
+    static DXILIntrinsicSpec DxOpFlattenedThreadIdInGroupI32{
+        .uid = 7,
+        .name = "dx.op.flattenedThreadIdInGroup.i32",
+        .returnType = DXILIntrinsicTypeSpec::I32,
+        .parameterTypes = {
+            DXILIntrinsicTypeSpec::I32 // opcode
+        }
+    };
+
     static DXILIntrinsicSpec DxOpBinaryF32 {
-        .uid = 7,
+        .uid = 8,
         .name = "dx.op.binary.f32",
         .returnType = DXILIntrinsicTypeSpec::F32,
         .parameterTypes = {
@@ -117,7 +125,7 @@
     };
 
     static DXILIntrinsicSpec DxOpBinaryI32 {
-        .uid = 8,
+        .uid = 9,
         .name = "dx.op.binary.i32",
         .returnType = DXILIntrinsicTypeSpec::I32,
         .parameterTypes = {
@@ -128,7 +136,7 @@
     };
 
     static DXILIntrinsicSpec DxOpUnaryF32 {
-        .uid = 9,
+        .uid = 10,
         .name = "dx.op.unary.f32",
         .returnType = DXILIntrinsicTypeSpec::F32,
         .parameterTypes = {
@@ -138,7 +146,7 @@
     };
 
     static DXILIntrinsicSpec DxOpUnaryI32 {
-        .uid = 10,
+        .uid = 11,
         .name = "dx.op.unary.i32",
         .returnType = DXILIntrinsicTypeSpec::I32,
         .parameterTypes = {
@@ -148,7 +156,7 @@
     };
 
     static DXILIntrinsicSpec DxOpUnaryBitsI32 {
-        .uid = 11,
+        .uid = 12,
         .name = "dx.op.unaryBits.i32",
         .returnType = DXILIntrinsicTypeSpec::I32,
         .parameterTypes = {
@@ -157,17 +165,5 @@
         }
     };
 
-    static uint32_t kInbuiltCount = 12;
-=======
-    static DXILIntrinsicSpec DxOpFlattenedThreadIdInGroupI32{
-        .uid = 7,
-        .name = "dx.op.flattenedThreadIdInGroup.i32",
-        .returnType = DXILIntrinsicTypeSpec::I32,
-        .parameterTypes = {
-            DXILIntrinsicTypeSpec::I32 // opcode
-        }
-    };
-
-    static uint32_t kInbuiltCount = 8;
->>>>>>> c5cc2d43
+    static uint32_t kInbuiltCount = 13;
 }