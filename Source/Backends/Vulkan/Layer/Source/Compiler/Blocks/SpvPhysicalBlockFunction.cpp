--- conflicted
+++ resolved
@@ -35,7 +35,6 @@
 #include <Backend/IL/ID.h>
 
 // Common
-#include <Common/Sink.h>
 #include <Common/Alloca.h>
 #include <Common/Containers/TrivialStackVector.h>
 #include <Common/Sink.h>
@@ -617,10 +616,6 @@
                 instr.opCode = IL::OpCode::Alloca;
                 instr.result = ctx.GetResult();
                 instr.source = source;
-<<<<<<< HEAD
-=======
-                instr.type = type->id;
->>>>>>> 8eb12ca6
                 basicBlock->Append(instr);
 
                 program.GetTypeMap().SetType(ctx.GetResult(), type);
